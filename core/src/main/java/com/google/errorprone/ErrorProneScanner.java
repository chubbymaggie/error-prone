/*
 * Copyright 2011 Google Inc. All Rights Reserved.
 *
 * Licensed under the Apache License, Version 2.0 (the "License");
 * you may not use this file except in compliance with the License.
 * You may obtain a copy of the License at
 *
 *     http://www.apache.org/licenses/LICENSE-2.0
 *
 * Unless required by applicable law or agreed to in writing, software
 * distributed under the License is distributed on an "AS IS" BASIS,
 * WITHOUT WARRANTIES OR CONDITIONS OF ANY KIND, either express or implied.
 * See the License for the specific language governing permissions and
 * limitations under the License.
 */

package com.google.errorprone;

import static com.google.errorprone.BugPattern.MaturityLevel.MATURE;
import static com.google.errorprone.bugpatterns.BugChecker.*;

import com.google.errorprone.bugpatterns.*;
import com.sun.source.tree.*;

import java.util.ArrayList;
import java.util.Arrays;
import java.util.List;

/**
 * Scans the parsed AST, looking for violations of any of the enabled checks.
 * @author Alex Eagle (alexeagle@google.com)
 */
public class ErrorProneScanner extends Scanner {

  /**
   * Selects which checks should be enabled when the compile is run.
   */
  public interface EnabledPredicate {
    boolean isEnabled(Class<? extends BugChecker> check, BugPattern annotation);

    /**
     * Selects all checks which are annotated with maturity = MATURE.
     */
    public static final EnabledPredicate DEFAULT_CHECKS = new EnabledPredicate() {
      @Override
      public boolean isEnabled(Class<? extends BugChecker> checkerClass, BugPattern annotation) {
        return annotation.maturity() == MATURE;
      }
    };
  }

  /**
   * Create a scanner that only enables a single matcher.
   */
  public static Scanner forMatcher(final Class<?> checkerClass) {
    return new ErrorProneScanner(new EnabledPredicate() {
      @Override
      public boolean isEnabled(Class<? extends BugChecker> check, BugPattern annotation) {
        return check.equals(checkerClass);
      }
    });
  }

  // TODO: discover all @BugPattern-annotated classes
  @SuppressWarnings("unchecked")
  private static final List<? extends Class<? extends BugChecker>> ALL_CHECKERS = Arrays.asList(
      SelfEquals.class,
      OrderingFrom.class,
      PreconditionsCheckNotNull.class,
      PreconditionsExpensiveString.class,
      PreconditionsCheckNotNullPrimitive.class,
      CollectionIncompatibleType.class,
      ArrayEquals.class,
      ArrayToString.class,
      ReturnValueIgnored.class,
      NonRuntimeAnnotation.class,
      InvalidPatternSyntax.class,
      ModifyingCollectionWithItself.class,
      PreconditionsTooManyArgs.class,
      CheckReturnValue.class,
      DeadException.class,
      InjectAssistedInjectAndInjectOnConstructors.class,
      InjectMoreThanOneQualifier.class,
      InjectMoreThanOneScopeAnnotationOnClass.class,
      InjectScopeAnnotationOnInterfaceOrAbstractClass.class,
      InjectOverlappingQualifierAndScopeAnnotation.class,
      FallThroughSuppression.class,
      SuppressWarningsDeprecated.class,
      InjectJavaxInjectOnAbstractMethod.class,
      EmptyIfStatement.class,
      EmptyStatement.class,
      InvalidNumericEquality.class,
      InvalidStringEquality.class,
      SelfEquality.class,
      BadShiftAmount.class,
      ArrayToStringConcatenation.class,
      ComparisonOutOfRange.class,
      SelfAssignment.class,
      GuiceAssistedParameters.class,
      CovariantEquals.class,
      JUnit4TestNotRun.class,
      WrongParameterPackage.class,
      LongLiteralLowerCaseSuffix.class,
      UnneededConditionalOperator.class,
      ArrayToStringCompoundAssignment.class,
      InjectScopeOrQualifierAnnotationRetention.class,
      InjectInvalidTargetingOnScopingAnnotation.class,
      GuiceAssistedInjectScoping.class,
      GuiceOverridesGuiceInjectableMethod.class,
      GuiceOverridesJavaxInjectableMethod.class,
      InjectAssistedInjectAndInjectOnSameConstructor.class,
      InjectMoreThanOneInjectableConstructor.class,
      InjectJavaxInjectOnFinalField.class,
      GuiceInjectOnFinalField.class
  );

  @SuppressWarnings("unchecked")
  public ErrorProneScanner(EnabledPredicate predicate) {
    try {
<<<<<<< HEAD
      this.methodInvocationMatchers = createChecks(enabled,
          SelfEquals.class,
          OrderingFrom.class,
          PreconditionsCheckNotNull.class,
          PreconditionsExpensiveString.class,
          PreconditionsCheckNotNullPrimitive.class,
          CollectionIncompatibleType.class,
          ArrayEquals.class,
          ArrayToString.class,
          ReturnValueIgnored.class,
          NonRuntimeAnnotation.class,
          InvalidPatternSyntax.class,
          ModifyingCollectionWithItself.class,
          PreconditionsTooManyArgs.class,
          CheckReturnValue.class);
      this.newClassMatchers = createChecks(enabled, DeadException.class);
      this.annotationMatchers = createChecks(enabled,
          InjectAssistedInjectAndInjectOnConstructors.class,
          InjectMoreThanOneQualifier.class,
          InjectMoreThanOneScopeAnnotationOnClass.class,
          InjectScopeAnnotationOnInterfaceOrAbstractClass.class,
          FallThroughSuppression.class,
          SuppressWarningsDeprecated.class);
      this.emptyStatementMatchers = createChecks(enabled,
          EmptyIfStatement.class,
          EmptyStatement.class);
      this.binaryExpressionMatchers = createChecks(enabled,
          InvalidNumericEquality.class,
          InvalidStringEquality.class,
          SelfEquality.class,
          BadShiftAmount.class,
          ArrayToStringConcatenation.class,
          ComparisonOutOfRange.class);
      this.selfAssignmentMatchers = createChecks(enabled, SelfAssignment.class);
      this.assignmentMatchers = createChecks(enabled);
      this.variableMatchers = createChecks(enabled,
          GuiceAssistedParameters.class);
      this.methodMatchers = createChecks(enabled,
          CovariantEquals.class,
          JUnit4TestNotRun.class,
          WrongParameterPackage.class);
      this.literalMatchers = createChecks(enabled, LongLiteralLowerCaseSuffix.class);
      this.conditionalExpressionMatchers = createChecks(enabled, UnneededConditionalOperator.class);
      this.compoundAssignmentMatchers = createChecks(enabled, ArrayToStringCompoundAssignment.class);
      this.classMatchers = createChecks(enabled,
          InjectScopeOrQualifierAnnotationRetention.class,
          InjectInvalidTargetingOnScopingAnnotation.class,
          GuiceAssistedInjectScoping.class,
          ClassCanBeStatic.class);
=======
      for (final Class<? extends BugChecker> checkerClass: ALL_CHECKERS) {
        if (predicate.isEnabled(checkerClass, checkerClass.getAnnotation(BugPattern.class))) {
          BugChecker checker = checkerClass.newInstance();
          registerNodeTypes(checker);
        }
      }
>>>>>>> 6642ef92
    } catch (Exception e) {
      throw new RuntimeException("Could not reflectively create error prone matchers", e);
    }
  }

  /**
   * Create an error-prone scanner for a non-hardcoded set of checkers.
   *
   * @param checkers The checkers that this scanner should use.
   */
  public ErrorProneScanner(BugChecker... checkers) {
    for (BugChecker checker : checkers) {
      registerNodeTypes(checker);
    }
  }

  private final List<AnnotationTreeMatcher> annotationMatchers =
      new ArrayList<AnnotationTreeMatcher>();
  private final List<ArrayAccessTreeMatcher> arrayAccessMatchers =
      new ArrayList<ArrayAccessTreeMatcher>();
  private final List<ArrayTypeTreeMatcher> arrayTypeMatchers =
      new ArrayList<ArrayTypeTreeMatcher>();
  private final List<AssertTreeMatcher> assertMatchers =
      new ArrayList<AssertTreeMatcher>();
  private final List<AssignmentTreeMatcher> assignmentMatchers =
      new ArrayList<AssignmentTreeMatcher>();
  private final List<BinaryTreeMatcher> binaryMatchers =
      new ArrayList<BinaryTreeMatcher>();
  private final List<BlockTreeMatcher> blockMatchers =
      new ArrayList<BlockTreeMatcher>();
  private final List<BreakTreeMatcher> breakMatchers =
      new ArrayList<BreakTreeMatcher>();
  private final List<CaseTreeMatcher> caseMatchers =
      new ArrayList<CaseTreeMatcher>();
  private final List<CatchTreeMatcher> catchMatchers =
      new ArrayList<CatchTreeMatcher>();
  private final List<ClassTreeMatcher> classMatchers =
      new ArrayList<ClassTreeMatcher>();
  private final List<CompilationUnitTreeMatcher> compilationUnitMatchers =
      new ArrayList<CompilationUnitTreeMatcher>();
  private final List<CompoundAssignmentTreeMatcher> compoundAssignmentMatchers =
      new ArrayList<CompoundAssignmentTreeMatcher>();
  private final List<ConditionalExpressionTreeMatcher> conditionalExpressionMatchers =
      new ArrayList<ConditionalExpressionTreeMatcher>();
  private final List<ContinueTreeMatcher> continueMatchers =
      new ArrayList<ContinueTreeMatcher>();
  private final List<DoWhileLoopTreeMatcher> doWhileLoopMatchers =
      new ArrayList<DoWhileLoopTreeMatcher>();
  private final List<EmptyStatementTreeMatcher> emptyStatementMatchers =
      new ArrayList<EmptyStatementTreeMatcher>();
  private final List<EnhancedForLoopTreeMatcher> enhancedForLoopMatchers =
      new ArrayList<EnhancedForLoopTreeMatcher>();
  private final List<ExpressionStatementTreeMatcher> expressionStatementMatchers =
      new ArrayList<ExpressionStatementTreeMatcher>();
  private final List<ForLoopTreeMatcher> forLoopMatchers =
      new ArrayList<ForLoopTreeMatcher>();
  private final List<IdentifierTreeMatcher> identifierMatchers =
      new ArrayList<IdentifierTreeMatcher>();
  private final List<IfTreeMatcher> ifMatchers =
      new ArrayList<IfTreeMatcher>();
  private final List<ImportTreeMatcher> importMatchers =
      new ArrayList<ImportTreeMatcher>();
  private final List<InstanceOfTreeMatcher> instanceOfMatchers =
      new ArrayList<InstanceOfTreeMatcher>();
  private final List<LabeledStatementTreeMatcher> labeledStatementMatchers =
      new ArrayList<LabeledStatementTreeMatcher>();
  private final List<LiteralTreeMatcher> literalMatchers =
      new ArrayList<LiteralTreeMatcher>();
  private final List<MemberSelectTreeMatcher> memberSelectMatchers =
      new ArrayList<MemberSelectTreeMatcher>();
  private final List<MethodTreeMatcher> methodMatchers =
      new ArrayList<MethodTreeMatcher>();
  private final List<MethodInvocationTreeMatcher> methodInvocationMatchers =
      new ArrayList<MethodInvocationTreeMatcher>();
  private final List<ModifiersTreeMatcher> modifiersMatchers =
      new ArrayList<ModifiersTreeMatcher>();
  private final List<NewArrayTreeMatcher> newArrayMatchers =
      new ArrayList<NewArrayTreeMatcher>();
  private final List<NewClassTreeMatcher> newClassMatchers =
      new ArrayList<NewClassTreeMatcher>();
  private final List<ParameterizedTypeTreeMatcher> parameterizedTypeMatchers =
      new ArrayList<ParameterizedTypeTreeMatcher>();
  private final List<ParenthesizedTreeMatcher> parenthesizedMatchers =
      new ArrayList<ParenthesizedTreeMatcher>();
  private final List<PrimitiveTypeTreeMatcher> primitiveTypeMatchers =
      new ArrayList<PrimitiveTypeTreeMatcher>();
  private final List<ReturnTreeMatcher> returnMatchers =
      new ArrayList<ReturnTreeMatcher>();
  private final List<SwitchTreeMatcher> switchMatchers =
      new ArrayList<SwitchTreeMatcher>();
  private final List<SynchronizedTreeMatcher> synchronizedMatchers =
      new ArrayList<SynchronizedTreeMatcher>();
  private final List<ThrowTreeMatcher> throwMatchers =
      new ArrayList<ThrowTreeMatcher>();
  private final List<TryTreeMatcher> tryMatchers =
      new ArrayList<TryTreeMatcher>();
  private final List<TypeCastTreeMatcher> typeCastMatchers =
      new ArrayList<TypeCastTreeMatcher>();
  private final List<TypeParameterTreeMatcher> typeParameterMatchers =
      new ArrayList<TypeParameterTreeMatcher>();
  private final List<UnaryTreeMatcher> unaryMatchers =
      new ArrayList<UnaryTreeMatcher>();
  private final List<VariableTreeMatcher> variableMatchers =
      new ArrayList<VariableTreeMatcher>();
  private final List<WhileLoopTreeMatcher> whileLoopMatchers =
      new ArrayList<WhileLoopTreeMatcher>();
  private final List<WildcardTreeMatcher> wildcardMatchers =
      new ArrayList<WildcardTreeMatcher>();


  // TODO(eaftan): Count these to make sure they match up with the lists and visit methods.
  private void registerNodeTypes(BugChecker checker) {
    if (checker instanceof AnnotationTreeMatcher) {
      annotationMatchers.add((AnnotationTreeMatcher) checker);
    }
    if (checker instanceof ArrayAccessTreeMatcher) {
      arrayAccessMatchers.add((ArrayAccessTreeMatcher) checker);
    }
    if (checker instanceof ArrayTypeTreeMatcher) {
      arrayTypeMatchers.add((ArrayTypeTreeMatcher) checker);
    }
    if (checker instanceof AssertTreeMatcher) {
      assertMatchers.add((AssertTreeMatcher) checker);
    }
    if (checker instanceof AssignmentTreeMatcher) {
      assignmentMatchers.add((AssignmentTreeMatcher) checker);
    }
    if (checker instanceof BinaryTreeMatcher) {
      binaryMatchers.add((BinaryTreeMatcher) checker);
    }
    if (checker instanceof BlockTreeMatcher) {
      blockMatchers.add((BlockTreeMatcher) checker);
    }
    if (checker instanceof BreakTreeMatcher) {
      breakMatchers.add((BreakTreeMatcher) checker);
    }
    if (checker instanceof CaseTreeMatcher) {
      caseMatchers.add((CaseTreeMatcher) checker);
    }
    if (checker instanceof CatchTreeMatcher) {
      catchMatchers.add((CatchTreeMatcher) checker);
    }
    if (checker instanceof ClassTreeMatcher) {
      classMatchers.add((ClassTreeMatcher) checker);
    }
    if (checker instanceof CompilationUnitTreeMatcher) {
      compilationUnitMatchers.add((CompilationUnitTreeMatcher) checker);
    }
    if (checker instanceof CompoundAssignmentTreeMatcher) {
      compoundAssignmentMatchers.add((CompoundAssignmentTreeMatcher) checker);
    }
    if (checker instanceof ConditionalExpressionTreeMatcher) {
      conditionalExpressionMatchers.add((ConditionalExpressionTreeMatcher) checker);
    }
    if (checker instanceof ContinueTreeMatcher) {
      continueMatchers.add((ContinueTreeMatcher) checker);
    }
    if (checker instanceof DoWhileLoopTreeMatcher) {
      doWhileLoopMatchers.add((DoWhileLoopTreeMatcher) checker);
    }
    if (checker instanceof EmptyStatementTreeMatcher) {
      emptyStatementMatchers.add((EmptyStatementTreeMatcher) checker);
    }
    if (checker instanceof EnhancedForLoopTreeMatcher) {
      enhancedForLoopMatchers.add((EnhancedForLoopTreeMatcher) checker);
    }
    if (checker instanceof ExpressionStatementTreeMatcher) {
      expressionStatementMatchers.add((ExpressionStatementTreeMatcher) checker);
    }
    if (checker instanceof ForLoopTreeMatcher) {
      forLoopMatchers.add((ForLoopTreeMatcher) checker);
    }
    if (checker instanceof IdentifierTreeMatcher) {
      identifierMatchers.add((IdentifierTreeMatcher) checker);
    }
    if (checker instanceof IfTreeMatcher) {
      ifMatchers.add((IfTreeMatcher) checker);
    }
    if (checker instanceof ImportTreeMatcher) {
      importMatchers.add((ImportTreeMatcher) checker);
    }
    if (checker instanceof InstanceOfTreeMatcher) {
      instanceOfMatchers.add((InstanceOfTreeMatcher) checker);
    }
    if (checker instanceof LabeledStatementTreeMatcher) {
      labeledStatementMatchers.add((LabeledStatementTreeMatcher) checker);
    }
    if (checker instanceof LiteralTreeMatcher) {
      literalMatchers.add((LiteralTreeMatcher) checker);
    }
    if (checker instanceof MemberSelectTreeMatcher) {
      memberSelectMatchers.add((MemberSelectTreeMatcher) checker);
    }
    if (checker instanceof MethodTreeMatcher) {
      methodMatchers.add((MethodTreeMatcher) checker);
    }
    if (checker instanceof MethodInvocationTreeMatcher) {
      methodInvocationMatchers.add((MethodInvocationTreeMatcher) checker);
    }
    if (checker instanceof ModifiersTreeMatcher) {
      modifiersMatchers.add((ModifiersTreeMatcher) checker);
    }
    if (checker instanceof NewArrayTreeMatcher) {
      newArrayMatchers.add((NewArrayTreeMatcher) checker);
    }
    if (checker instanceof NewClassTreeMatcher) {
      newClassMatchers.add((NewClassTreeMatcher) checker);
    }
    if (checker instanceof ParameterizedTypeTreeMatcher) {
      parameterizedTypeMatchers.add((ParameterizedTypeTreeMatcher) checker);
    }
    if (checker instanceof ParenthesizedTreeMatcher) {
      parenthesizedMatchers.add((ParenthesizedTreeMatcher) checker);
    }
    if (checker instanceof PrimitiveTypeTreeMatcher) {
      primitiveTypeMatchers.add((PrimitiveTypeTreeMatcher) checker);
    }
    if (checker instanceof ReturnTreeMatcher) {
      returnMatchers.add((ReturnTreeMatcher) checker);
    }
    if (checker instanceof SwitchTreeMatcher) {
      switchMatchers.add((SwitchTreeMatcher) checker);
    }
    if (checker instanceof SynchronizedTreeMatcher) {
      synchronizedMatchers.add((SynchronizedTreeMatcher) checker);
    }
    if (checker instanceof ThrowTreeMatcher) {
      throwMatchers.add((ThrowTreeMatcher) checker);
    }
    if (checker instanceof TryTreeMatcher) {
      tryMatchers.add((TryTreeMatcher) checker);
    }
    if (checker instanceof TypeCastTreeMatcher) {
      typeCastMatchers.add((TypeCastTreeMatcher) checker);
    }
    if (checker instanceof TypeParameterTreeMatcher) {
      typeParameterMatchers.add((TypeParameterTreeMatcher) checker);
    }
    if (checker instanceof UnaryTreeMatcher) {
      unaryMatchers.add((UnaryTreeMatcher) checker);
    }
    if (checker instanceof VariableTreeMatcher) {
      variableMatchers.add((VariableTreeMatcher) checker);
    }
    if (checker instanceof WhileLoopTreeMatcher) {
      whileLoopMatchers.add((WhileLoopTreeMatcher) checker);
    }
    if (checker instanceof WildcardTreeMatcher) {
      wildcardMatchers.add((WildcardTreeMatcher) checker);
    }
  }

  @Override
  public Void visitAnnotation(AnnotationTree tree, VisitorState visitorState) {
    VisitorState state = visitorState.withPath(getCurrentPath());
    for (AnnotationTreeMatcher matcher : annotationMatchers) {
      if (isSuppressed(matcher)) continue;
      reportMatch(matcher.matchAnnotation(tree, state), tree, state);
    }
    return super.visitAnnotation(tree, visitorState);
  }

  @Override
  public Void visitArrayAccess(ArrayAccessTree tree, VisitorState visitorState) {
    VisitorState state = visitorState.withPath(getCurrentPath());
    for (ArrayAccessTreeMatcher matcher : arrayAccessMatchers) {
      if (isSuppressed(matcher)) continue;
      reportMatch(matcher.matchArrayAccess(tree, state), tree, state);
    }
    return super.visitArrayAccess(tree, visitorState);
  }

  @Override
  public Void visitArrayType(ArrayTypeTree tree, VisitorState visitorState) {
    VisitorState state = visitorState.withPath(getCurrentPath());
    for (ArrayTypeTreeMatcher matcher : arrayTypeMatchers) {
      if (isSuppressed(matcher)) continue;
      reportMatch(matcher.matchArrayType(tree, state), tree, state);
    }
    return super.visitArrayType(tree, visitorState);
  }

  @Override
  public Void visitAssert(AssertTree tree, VisitorState visitorState) {
    VisitorState state = visitorState.withPath(getCurrentPath());
    for (AssertTreeMatcher matcher : assertMatchers) {
      if (isSuppressed(matcher)) continue;
      reportMatch(matcher.matchAssert(tree, state), tree, state);
    }
    return super.visitAssert(tree, visitorState);
  }

  @Override
  public Void visitAssignment(AssignmentTree tree, VisitorState visitorState) {
    VisitorState state = visitorState.withPath(getCurrentPath());
    for (AssignmentTreeMatcher matcher : assignmentMatchers) {
      if (isSuppressed(matcher)) continue;
      reportMatch(matcher.matchAssignment(tree, state), tree, state);
    }
    return super.visitAssignment(tree, visitorState);
  }

  @Override
  public Void visitBinary(BinaryTree tree,  VisitorState visitorState) {
    VisitorState state = visitorState.withPath(getCurrentPath());
    for (BinaryTreeMatcher matcher : binaryMatchers) {
      if (isSuppressed(matcher)) continue;
      reportMatch(matcher.matchBinary(tree, state), tree, state);
    }
    return super.visitBinary(tree, state);
  }

  @Override
  public Void visitBlock(BlockTree tree,  VisitorState visitorState) {
    VisitorState state = visitorState.withPath(getCurrentPath());
    for (BlockTreeMatcher matcher : blockMatchers) {
      if (isSuppressed(matcher)) continue;
      reportMatch(matcher.matchBlock(tree, state), tree, state);
    }
    return super.visitBlock(tree, state);
  }

  @Override
  public Void visitBreak(BreakTree tree,  VisitorState visitorState) {
    VisitorState state = visitorState.withPath(getCurrentPath());
    for (BreakTreeMatcher matcher : breakMatchers) {
      if (isSuppressed(matcher)) continue;
      reportMatch(matcher.matchBreak(tree, state), tree, state);
    }
    return super.visitBreak(tree, state);
  }

  @Override
  public Void visitCase(CaseTree tree,  VisitorState visitorState) {
    VisitorState state = visitorState.withPath(getCurrentPath());
    for (CaseTreeMatcher matcher : caseMatchers) {
      if (isSuppressed(matcher)) continue;
      reportMatch(matcher.matchCase(tree, state), tree, state);
    }
    return super.visitCase(tree, state);
  }

  @Override
  public Void visitCatch(CatchTree tree,  VisitorState visitorState) {
    VisitorState state = visitorState.withPath(getCurrentPath());
    for (CatchTreeMatcher matcher : catchMatchers) {
      if (isSuppressed(matcher)) continue;
      reportMatch(matcher.matchCatch(tree, state), tree, state);
    }
    return super.visitCatch(tree, state);
  }

  @Override
  public Void visitClass(ClassTree tree, VisitorState visitorState) {
    VisitorState state = visitorState.withPath(getCurrentPath());
    for (ClassTreeMatcher matcher : classMatchers) {
      if (isSuppressed(matcher)) continue;
      reportMatch(matcher.matchClass(tree, state), tree, state);
    }
    return super.visitClass(tree, visitorState);
  }

  @Override
  public Void visitCompilationUnit(CompilationUnitTree tree, VisitorState visitorState) {
    VisitorState state = visitorState.withPath(getCurrentPath());
    for (CompilationUnitTreeMatcher matcher : compilationUnitMatchers) {
      if (isSuppressed(matcher)) continue;
      reportMatch(matcher.matchCompilationUnit(tree, state), tree, state);
    }
    return super.visitCompilationUnit(tree, visitorState);
  }

  @Override
  public Void visitCompoundAssignment(CompoundAssignmentTree tree, VisitorState visitorState) {
    VisitorState state = visitorState.withPath(getCurrentPath());
    for (CompoundAssignmentTreeMatcher matcher : compoundAssignmentMatchers) {
      if (isSuppressed(matcher)) continue;
      reportMatch(matcher.matchCompoundAssignment(tree, state), tree, state);
    }
    return super.visitCompoundAssignment(tree, visitorState);
  }

  @Override
  public Void visitConditionalExpression(
      ConditionalExpressionTree tree, VisitorState visitorState) {
    VisitorState state = visitorState.withPath(getCurrentPath());
    for (ConditionalExpressionTreeMatcher matcher : conditionalExpressionMatchers) {
      if (isSuppressed(matcher)) continue;
      reportMatch(matcher.matchConditionalExpression(tree, state), tree, state);
    }
    return super.visitConditionalExpression(tree, visitorState);
  }

  @Override
  public Void visitContinue(ContinueTree tree, VisitorState visitorState) {
    VisitorState state = visitorState.withPath(getCurrentPath());
    for (ContinueTreeMatcher matcher : continueMatchers) {
      if (isSuppressed(matcher)) continue;
      reportMatch(matcher.matchContinue(tree, state), tree, state);
    }
    return super.visitContinue(tree, visitorState);
  }

  @Override
  public Void visitDoWhileLoop(DoWhileLoopTree tree, VisitorState visitorState) {
    VisitorState state = visitorState.withPath(getCurrentPath());
    for (DoWhileLoopTreeMatcher matcher : doWhileLoopMatchers) {
      if (isSuppressed(matcher)) continue;
      reportMatch(matcher.matchDoWhileLoop(tree, state), tree, state);
    }
    return super.visitDoWhileLoop(tree, visitorState);
  }

  @Override
  public Void visitEmptyStatement(EmptyStatementTree tree, VisitorState visitorState) {
    VisitorState state = visitorState.withPath(getCurrentPath());
    for (EmptyStatementTreeMatcher matcher : emptyStatementMatchers) {
      if (isSuppressed(matcher)) continue;
      reportMatch(matcher.matchEmptyStatement(tree, state), tree, state);
    }
    return super.visitEmptyStatement(tree, visitorState);
  }

  @Override
  public Void visitEnhancedForLoop(EnhancedForLoopTree tree, VisitorState visitorState) {
    VisitorState state = visitorState.withPath(getCurrentPath());
    for (EnhancedForLoopTreeMatcher matcher : enhancedForLoopMatchers) {
      if (isSuppressed(matcher)) continue;
      reportMatch(matcher.matchEnhancedForLoop(tree, state), tree, state);
    }
    return super.visitEnhancedForLoop(tree, visitorState);
  }

  // Intentionally skip visitErroneous -- we don't analyze malformed expressions.

  @Override
  public Void visitExpressionStatement(ExpressionStatementTree tree, VisitorState visitorState) {
    VisitorState state = visitorState.withPath(getCurrentPath());
    for (ExpressionStatementTreeMatcher matcher : expressionStatementMatchers) {
      if (isSuppressed(matcher)) continue;
      reportMatch(matcher.matchExpressionStatement(tree, state), tree, state);
    }
    return super.visitExpressionStatement(tree, visitorState);
  }

  @Override
  public Void visitForLoop(ForLoopTree tree, VisitorState visitorState) {
    VisitorState state = visitorState.withPath(getCurrentPath());
    for (ForLoopTreeMatcher matcher : forLoopMatchers) {
      if (isSuppressed(matcher)) continue;
      reportMatch(matcher.matchForLoop(tree, state), tree, state);
    }
    return super.visitForLoop(tree, visitorState);
  }

  @Override
  public Void visitIdentifier(IdentifierTree tree, VisitorState visitorState) {
    VisitorState state = visitorState.withPath(getCurrentPath());
    for (IdentifierTreeMatcher matcher : identifierMatchers) {
      if (isSuppressed(matcher)) continue;
      reportMatch(matcher.matchIdentifier(tree, state), tree, state);
    }
    return super.visitIdentifier(tree, visitorState);
  }

  @Override
  public Void visitIf(IfTree tree, VisitorState visitorState) {
    VisitorState state = visitorState.withPath(getCurrentPath());
    for (IfTreeMatcher matcher : ifMatchers) {
      if (isSuppressed(matcher)) continue;
      reportMatch(matcher.matchIf(tree, state), tree, state);
    }
    return super.visitIf(tree, visitorState);
  }

  @Override
  public Void visitImport(ImportTree tree, VisitorState visitorState) {
    VisitorState state = visitorState.withPath(getCurrentPath());
    for (ImportTreeMatcher matcher : importMatchers) {
      if (isSuppressed(matcher)) continue;
      reportMatch(matcher.matchImport(tree, state), tree, state);
    }
    return super.visitImport(tree, visitorState);
  }

  @Override
  public Void visitInstanceOf(InstanceOfTree tree, VisitorState visitorState) {
    VisitorState state = visitorState.withPath(getCurrentPath());
    for (InstanceOfTreeMatcher matcher : instanceOfMatchers) {
      if (isSuppressed(matcher)) continue;
      reportMatch(matcher.matchInstanceOf(tree, state), tree, state);
    }
    return super.visitInstanceOf(tree, visitorState);
  }

  @Override
  public Void visitLabeledStatement(LabeledStatementTree tree, VisitorState visitorState) {
    VisitorState state = visitorState.withPath(getCurrentPath());
    for (LabeledStatementTreeMatcher matcher : labeledStatementMatchers) {
      if (isSuppressed(matcher)) continue;
      reportMatch(matcher.matchLabeledStatement(tree, state), tree, state);
    }
    return super.visitLabeledStatement(tree, visitorState);
  }

  @Override
  public Void visitLiteral(LiteralTree tree, VisitorState visitorState) {
    VisitorState state = visitorState.withPath(getCurrentPath());
    for (LiteralTreeMatcher matcher : literalMatchers) {
      if (isSuppressed(matcher)) continue;
      reportMatch(matcher.matchLiteral(tree, state), tree, state);
    }
    return super.visitLiteral(tree, visitorState);
  }

  @Override
  public Void visitMemberSelect(MemberSelectTree tree, VisitorState visitorState) {
    VisitorState state = visitorState.withPath(getCurrentPath());
    for (MemberSelectTreeMatcher matcher : memberSelectMatchers) {
      if (isSuppressed(matcher)) continue;
      reportMatch(matcher.matchMemberSelect(tree, state), tree, state);
    }
    return super.visitMemberSelect(tree, visitorState);
  }

  @Override
  public Void visitMethod(MethodTree tree, VisitorState visitorState) {
    VisitorState state = visitorState.withPath(getCurrentPath());
    for (MethodTreeMatcher matcher : methodMatchers) {
      if (isSuppressed(matcher)) continue;
      reportMatch(matcher.matchMethod(tree, state), tree, state);
    }
    return super.visitMethod(tree, visitorState);
  }

  @Override
  public Void visitMethodInvocation(MethodInvocationTree tree, VisitorState visitorState) {
    VisitorState state = visitorState.withPath(getCurrentPath());
    for (MethodInvocationTreeMatcher matcher : methodInvocationMatchers) {
      if (isSuppressed(matcher)) continue;
      reportMatch(matcher.matchMethodInvocation(tree, state), tree, state);
    }
    return super.visitMethodInvocation(tree, state);
  }

  @Override
  public Void visitModifiers(ModifiersTree tree, VisitorState visitorState) {
    VisitorState state = visitorState.withPath(getCurrentPath());
    for (ModifiersTreeMatcher matcher : modifiersMatchers) {
      if (isSuppressed(matcher)) continue;
      reportMatch(matcher.matchModifiers(tree, state), tree, state);
    }
    return super.visitModifiers(tree, state);
  }

  @Override
  public Void visitNewArray(NewArrayTree tree, VisitorState visitorState) {
    VisitorState state = visitorState.withPath(getCurrentPath());
    for (NewArrayTreeMatcher matcher : newArrayMatchers) {
      if (isSuppressed(matcher)) continue;
      reportMatch(matcher.matchNewArray(tree, state), tree, state);
    }
    return super.visitNewArray(tree, state);
  }

  @Override
  public Void visitNewClass(NewClassTree tree, VisitorState visitorState) {
    VisitorState state = visitorState.withPath(getCurrentPath());
    for (NewClassTreeMatcher matcher : newClassMatchers) {
      if (isSuppressed(matcher)) continue;
      reportMatch(matcher.matchNewClass(tree, state), tree, state);
    }
    return super.visitNewClass(tree, visitorState);
  }

  // Intentionally skip visitOther. It seems to be used only for let expressions, which are
  // generated by javac to implement autoboxing. We are only interested in source-level constructs.

  @Override
  public Void visitParameterizedType(ParameterizedTypeTree tree, VisitorState visitorState) {
    VisitorState state = visitorState.withPath(getCurrentPath());
    for (ParameterizedTypeTreeMatcher matcher : parameterizedTypeMatchers) {
      if (isSuppressed(matcher)) continue;
      reportMatch(matcher.matchParameterizedType(tree, state), tree, state);
    }
    return super.visitParameterizedType(tree, visitorState);
  }

  @Override
  public Void visitParenthesized(ParenthesizedTree tree, VisitorState visitorState) {
    VisitorState state = visitorState.withPath(getCurrentPath());
    for (ParenthesizedTreeMatcher matcher : parenthesizedMatchers) {
      if (isSuppressed(matcher)) continue;
      reportMatch(matcher.matchParenthesized(tree, state), tree, state);
    }
    return super.visitParenthesized(tree, visitorState);
  }

  @Override
  public Void visitPrimitiveType(PrimitiveTypeTree tree, VisitorState visitorState) {
    VisitorState state = visitorState.withPath(getCurrentPath());
    for (PrimitiveTypeTreeMatcher matcher : primitiveTypeMatchers) {
      if (isSuppressed(matcher)) continue;
      reportMatch(matcher.matchPrimitiveType(tree, state), tree, state);
    }
    return super.visitPrimitiveType(tree, visitorState);
  }

  @Override
  public Void visitReturn(ReturnTree tree, VisitorState visitorState) {
    VisitorState state = visitorState.withPath(getCurrentPath());
    for (ReturnTreeMatcher matcher : returnMatchers) {
      if (isSuppressed(matcher)) continue;
      reportMatch(matcher.matchReturn(tree, state), tree, state);
    }
    return super.visitReturn(tree, visitorState);
  }

  @Override
  public Void visitSwitch(SwitchTree tree, VisitorState visitorState) {
    VisitorState state = visitorState.withPath(getCurrentPath());
    for (SwitchTreeMatcher matcher : switchMatchers) {
      if (isSuppressed(matcher)) continue;
      reportMatch(matcher.matchSwitch(tree, state), tree, state);
    }
    return super.visitSwitch(tree, visitorState);
  }

  @Override
  public Void visitSynchronized(SynchronizedTree tree, VisitorState visitorState) {
    VisitorState state = visitorState.withPath(getCurrentPath());
    for (SynchronizedTreeMatcher matcher : synchronizedMatchers) {
      if (isSuppressed(matcher)) continue;
      reportMatch(matcher.matchSynchronized(tree, state), tree, state);
    }
    return super.visitSynchronized(tree, visitorState);
  }

  @Override
  public Void visitThrow(ThrowTree tree, VisitorState visitorState) {
    VisitorState state = visitorState.withPath(getCurrentPath());
    for (ThrowTreeMatcher matcher : throwMatchers) {
      if (isSuppressed(matcher)) continue;
      reportMatch(matcher.matchThrow(tree, state), tree, state);
    }
    return super.visitThrow(tree, visitorState);
  }

  @Override
  public Void visitTry(TryTree tree, VisitorState visitorState) {
    VisitorState state = visitorState.withPath(getCurrentPath());
    for (TryTreeMatcher matcher : tryMatchers) {
      if (isSuppressed(matcher)) continue;
      reportMatch(matcher.matchTry(tree, state), tree, state);
    }
    return super.visitTry(tree, visitorState);
  }

  @Override
  public Void visitTypeCast(TypeCastTree tree, VisitorState visitorState) {
    VisitorState state = visitorState.withPath(getCurrentPath());
    for (TypeCastTreeMatcher matcher : typeCastMatchers) {
      if (isSuppressed(matcher)) continue;
      reportMatch(matcher.matchTypeCast(tree, state), tree, state);
    }
    return super.visitTypeCast(tree, visitorState);
  }

  @Override
  public Void visitTypeParameter(TypeParameterTree tree, VisitorState visitorState) {
    VisitorState state = visitorState.withPath(getCurrentPath());
    for (TypeParameterTreeMatcher matcher : typeParameterMatchers) {
      if (isSuppressed(matcher)) continue;
      reportMatch(matcher.matchTypeParameter(tree, state), tree, state);
    }
    return super.visitTypeParameter(tree, visitorState);
  }

  @Override
  public Void visitUnary(UnaryTree tree, VisitorState visitorState) {
    VisitorState state = visitorState.withPath(getCurrentPath());
    for (UnaryTreeMatcher matcher : unaryMatchers) {
      if (isSuppressed(matcher)) continue;
      reportMatch(matcher.matchUnary(tree, state), tree, state);
    }
    return super.visitUnary(tree, visitorState);
  }

  // Intentionally skip visitUnionType -- this is not available in Java 6.

  @Override
  public Void visitVariable(VariableTree tree, VisitorState visitorState) {
    VisitorState state = visitorState.withPath(getCurrentPath());
    for (VariableTreeMatcher matcher : variableMatchers) {
      if (isSuppressed(matcher)) continue;
      reportMatch(matcher.matchVariable(tree, state), tree, state);
    }
    return super.visitVariable(tree, visitorState);
  }

  @Override
  public Void visitWhileLoop(WhileLoopTree tree, VisitorState visitorState) {
    VisitorState state = visitorState.withPath(getCurrentPath());
    for (WhileLoopTreeMatcher matcher : whileLoopMatchers) {
      if (isSuppressed(matcher)) continue;
      reportMatch(matcher.matchWhileLoop(tree, state), tree, state);
    }
    return super.visitWhileLoop(tree, visitorState);
  }

  @Override
  public Void visitWildcard(WildcardTree tree, VisitorState visitorState) {
    VisitorState state = visitorState.withPath(getCurrentPath());
    for (WildcardTreeMatcher matcher : wildcardMatchers) {
      if (isSuppressed(matcher)) continue;
      reportMatch(matcher.matchWildcard(tree, state), tree, state);
    }
    return super.visitWildcard(tree, visitorState);
  }
}<|MERGE_RESOLUTION|>--- conflicted
+++ resolved
@@ -111,70 +111,19 @@
       InjectAssistedInjectAndInjectOnSameConstructor.class,
       InjectMoreThanOneInjectableConstructor.class,
       InjectJavaxInjectOnFinalField.class,
-      GuiceInjectOnFinalField.class
+      GuiceInjectOnFinalField.class,
+      ClassCanBeStatic.class
   );
 
   @SuppressWarnings("unchecked")
   public ErrorProneScanner(EnabledPredicate predicate) {
     try {
-<<<<<<< HEAD
-      this.methodInvocationMatchers = createChecks(enabled,
-          SelfEquals.class,
-          OrderingFrom.class,
-          PreconditionsCheckNotNull.class,
-          PreconditionsExpensiveString.class,
-          PreconditionsCheckNotNullPrimitive.class,
-          CollectionIncompatibleType.class,
-          ArrayEquals.class,
-          ArrayToString.class,
-          ReturnValueIgnored.class,
-          NonRuntimeAnnotation.class,
-          InvalidPatternSyntax.class,
-          ModifyingCollectionWithItself.class,
-          PreconditionsTooManyArgs.class,
-          CheckReturnValue.class);
-      this.newClassMatchers = createChecks(enabled, DeadException.class);
-      this.annotationMatchers = createChecks(enabled,
-          InjectAssistedInjectAndInjectOnConstructors.class,
-          InjectMoreThanOneQualifier.class,
-          InjectMoreThanOneScopeAnnotationOnClass.class,
-          InjectScopeAnnotationOnInterfaceOrAbstractClass.class,
-          FallThroughSuppression.class,
-          SuppressWarningsDeprecated.class);
-      this.emptyStatementMatchers = createChecks(enabled,
-          EmptyIfStatement.class,
-          EmptyStatement.class);
-      this.binaryExpressionMatchers = createChecks(enabled,
-          InvalidNumericEquality.class,
-          InvalidStringEquality.class,
-          SelfEquality.class,
-          BadShiftAmount.class,
-          ArrayToStringConcatenation.class,
-          ComparisonOutOfRange.class);
-      this.selfAssignmentMatchers = createChecks(enabled, SelfAssignment.class);
-      this.assignmentMatchers = createChecks(enabled);
-      this.variableMatchers = createChecks(enabled,
-          GuiceAssistedParameters.class);
-      this.methodMatchers = createChecks(enabled,
-          CovariantEquals.class,
-          JUnit4TestNotRun.class,
-          WrongParameterPackage.class);
-      this.literalMatchers = createChecks(enabled, LongLiteralLowerCaseSuffix.class);
-      this.conditionalExpressionMatchers = createChecks(enabled, UnneededConditionalOperator.class);
-      this.compoundAssignmentMatchers = createChecks(enabled, ArrayToStringCompoundAssignment.class);
-      this.classMatchers = createChecks(enabled,
-          InjectScopeOrQualifierAnnotationRetention.class,
-          InjectInvalidTargetingOnScopingAnnotation.class,
-          GuiceAssistedInjectScoping.class,
-          ClassCanBeStatic.class);
-=======
       for (final Class<? extends BugChecker> checkerClass: ALL_CHECKERS) {
         if (predicate.isEnabled(checkerClass, checkerClass.getAnnotation(BugPattern.class))) {
           BugChecker checker = checkerClass.newInstance();
           registerNodeTypes(checker);
         }
       }
->>>>>>> 6642ef92
     } catch (Exception e) {
       throw new RuntimeException("Could not reflectively create error prone matchers", e);
     }
@@ -284,8 +233,6 @@
   private final List<WildcardTreeMatcher> wildcardMatchers =
       new ArrayList<WildcardTreeMatcher>();
 
-
-  // TODO(eaftan): Count these to make sure they match up with the lists and visit methods.
   private void registerNodeTypes(BugChecker checker) {
     if (checker instanceof AnnotationTreeMatcher) {
       annotationMatchers.add((AnnotationTreeMatcher) checker);
